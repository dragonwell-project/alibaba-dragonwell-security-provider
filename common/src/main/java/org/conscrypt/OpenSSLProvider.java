--- conflicted
+++ resolved
@@ -504,7 +504,6 @@
         put("Alg.Alias.Cipher.1.2.840.113549.3.4", "ARC4");
         put("Alg.Alias.Cipher.OID.1.2.840.113549.3.4", "ARC4");
 
-<<<<<<< HEAD
         putSymmetricCipherImplClass("AES_128/GCM/NoPadding", "OpenSSLAeadCipherAES$AES_128$GCM");
         putSymmetricCipherImplClass("AES_128/CCM/NoPadding", "OpenSSLAeadCipherAES$AES_128$CCM");
         put("Alg.Alias.Cipher.AES/GCM/NoPadding", "AES_128/GCM/NoPadding");
@@ -513,7 +512,6 @@
         putSymmetricCipherImplClass("AES_192/CCM/NoPadding", "OpenSSLAeadCipherAES$AES_192$CCM");
         putSymmetricCipherImplClass("AES_256/GCM/NoPadding", "OpenSSLAeadCipherAES$AES_256$GCM");
         putSymmetricCipherImplClass("AES_256/CCM/NoPadding", "OpenSSLAeadCipherAES$AES_256$CCM");
-=======
         // putSymmetricCipherImplClass("AES/GCM/NoPadding", "OpenSSLAeadCipherAES$GCM");
         // put("Alg.Alias.Cipher.GCM", "AES/GCM/NoPadding");
         // put("Alg.Alias.Cipher.2.16.840.1.101.3.4.1.6", "AES/GCM/NoPadding");
@@ -529,7 +527,6 @@
         //     "AES_128/GCM-SIV/NoPadding", "OpenSSLAeadCipherAES$GCM_SIV$AES_128");
         // putSymmetricCipherImplClass(
         //     "AES_256/GCM-SIV/NoPadding", "OpenSSLAeadCipherAES$GCM_SIV$AES_256");
->>>>>>> 90ed7f8a
 
         putSymmetricCipherImplClass("SM4/GCM/NoPadding", "OpenSSLAeadCipherSM4$GCM");
         putSymmetricCipherImplClass("SM4/CCM/NoPadding", "OpenSSLAeadCipherSM4$CCM");
