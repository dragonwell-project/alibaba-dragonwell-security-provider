--- conflicted
+++ resolved
@@ -95,11 +95,7 @@
         CIPHER_SUIT_MAP.put("ECDHE-SM2-SM4-CBC-SM3", "ECDHE-SM2-SM4-CBC-SM3");
         CIPHER_SUIT_MAP.put("ECDHE-SM2-SM4-GCM-SM3", "ECDHE-SM2-SM4-GCM-SM3");
 
-<<<<<<< HEAD
-        Security.addProvider(new TongsuoProvider());
-=======
         Security.addProvider(new DragonwellSecurityProvider());
->>>>>>> 90ed7f8a
 
         buildCaCert();
         buildClientKeyStore();
@@ -345,11 +341,7 @@
     @Test
     public void testTlcpCertSNIAndAlpn() throws Exception {
         downLatch = new CountDownLatch(1);
-<<<<<<< HEAD
-        SSLContext sslContextServer = SSLContext.getInstance(TLCP, new TongsuoProvider());
-=======
         SSLContext sslContextServer = SSLContext.getInstance(TLCP, new DragonwellSecurityProvider());
->>>>>>> 90ed7f8a
         assertTrue(sslContextServer.getProtocol().equals("TLCP"));
         sslContextServer.init(serverKeyManager, serverTrustManager, new SecureRandom());
         SSLServerSocketFactory serverFactory = sslContextServer.getServerSocketFactory();
@@ -383,11 +375,7 @@
         serverThread.setDaemon(true);
         serverThread.start();
 
-<<<<<<< HEAD
-        SSLContext sslContextClient = SSLContext.getInstance(TLCP, new TongsuoProvider());
-=======
         SSLContext sslContextClient = SSLContext.getInstance(TLCP, new DragonwellSecurityProvider());
->>>>>>> 90ed7f8a
         sslContextClient.init(clientKeyManager, clientTrustManager, new SecureRandom());
         SSLSocketFactory sslCntFactory = sslContextClient.getSocketFactory();
         SSLSocket sslSocket = (SSLSocket) sslCntFactory.createSocket("localhost", port);
